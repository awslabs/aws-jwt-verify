--- conflicted
+++ resolved
@@ -15,10 +15,6 @@
   JwsVerificationFunctionSync,
   JwsVerificationFunctionAsync,
 } from "./jwt-rsa";
-<<<<<<< HEAD
-import { FetchError, NonRetryableFetchError } from "./error.js";
-=======
->>>>>>> aebbc1c8
 
 /**
  * Interface that the specific Node.js and Web implementations must implement
