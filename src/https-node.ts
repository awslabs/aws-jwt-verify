// Copyright Amazon.com, Inc. or its affiliates. All Rights Reserved.
// SPDX-License-Identifier: Apache-2.0
//
// NodeJS implementation for fetching JSON documents over HTTPS

import { request } from "https";
import { IncomingHttpHeaders, RequestOptions } from "http";
<<<<<<< HEAD
import { validateHttpsJsonResponse } from "./node-web-compat.js";
=======
import { validateHttpsJsonResponse } from "./https-common.js";
>>>>>>> aebbc1c8
import { pipeline } from "stream";
import { TextDecoder } from "util";
import { safeJsonParse, Json } from "./safe-json-parse.js";
import { FetchError, NonRetryableFetchError } from "./error.js";

/**
 * Interface for Request Options, that adds one additional option to the Node.js standard RequestOptions,
 * "responseTimeout", with which a timeout can be set within which the response must be received.
 * (Note the "timeout" in the Node.js standard RequestOptions, concerns something else: the socket idle timeout)
 */
type FetchRequestOptions = RequestOptions & {
  responseTimeout?: number;
};

/**
 * Execute a HTTPS request
 * @param uri - The URI
 * @param requestOptions - The RequestOptions to use
 * @param data - Data to send to the URI (e.g. POST data)
 * @returns - The response as parsed JSON
 */
export async function fetchJson<ResultType extends Json>(
  uri: string,
  requestOptions?: FetchRequestOptions,
  data?: Uint8Array
): Promise<ResultType> {
  let responseTimeout: NodeJS.Timeout;
  return new Promise<ResultType>((resolve, reject) => {
    const req = request(
      uri,
      {
        method: "GET",
        ...requestOptions,
      },
      (response) => {
        // Capture response data
        // @types/node is incomplete so cast to any
        // eslint-disable-next-line @typescript-eslint/no-explicit-any
        (pipeline as any)(
          [
            response,
            getJsonDestination(uri, response.statusCode, response.headers),
          ],
          done
        );
      }
    );

    if (requestOptions?.responseTimeout) {
      responseTimeout = setTimeout(
        () =>
          done(
            new FetchError(
              uri,
              `Response time-out (after ${requestOptions.responseTimeout} ms.)`
            )
          ),
        requestOptions.responseTimeout
      );
      responseTimeout.unref(); // Don't block Node from exiting
    }

    function done(...args: [Error] | [null, ResultType]) {
      if (responseTimeout) clearTimeout(responseTimeout);
      if (args[0] == null) {
        resolve(args[1]);
        return;
      }

      // In case of errors, let the Agent (if any) know to abandon the socket
      // This is probably best, because the socket may have become stale
      /* istanbul ignore next */
      req.socket?.emit("agentRemove");

      // Turn error into FetchError so the URI is nicely captured in the message
      let error = args[0];
      if (!(error instanceof FetchError)) {
        error = new FetchError(uri, error.message);
      }

      req.destroy();
      reject(error);
    }

    // Handle errors while sending request
    req.on("error", done);

    // Signal end of request (include optional data)
    req.end(data);
  });
}

/**
 * Ensures the HTTPS response contains valid JSON
 *
 * @param uri - The URI you were requesting
 * @param statusCode - The response status code to your HTTPS request
 * @param headers - The response headers to your HTTPS request
 *
 * @returns - Async function that can be used as destination in a stream.pipeline, it will return the JSON, if valid, or throw an error otherwise
 */
function getJsonDestination(
  uri: string,
  statusCode: number | undefined,
  headers: IncomingHttpHeaders
) {
  return async (responseIterable: AsyncIterableIterator<Buffer>) => {
    validateHttpsJsonResponse(uri, statusCode, headers["content-type"]);
    const collected = [] as Buffer[];
    for await (const chunk of responseIterable) {
      collected.push(chunk);
    }
    try {
      return safeJsonParse(
        new TextDecoder("utf8", { fatal: true, ignoreBOM: true }).decode(
          Buffer.concat(collected)
        )
      );
    } catch (err) {
      throw new NonRetryableFetchError(uri, err);
    }
  };
}<|MERGE_RESOLUTION|>--- conflicted
+++ resolved
@@ -5,11 +5,7 @@
 
 import { request } from "https";
 import { IncomingHttpHeaders, RequestOptions } from "http";
-<<<<<<< HEAD
-import { validateHttpsJsonResponse } from "./node-web-compat.js";
-=======
 import { validateHttpsJsonResponse } from "./https-common.js";
->>>>>>> aebbc1c8
 import { pipeline } from "stream";
 import { TextDecoder } from "util";
 import { safeJsonParse, Json } from "./safe-json-parse.js";
