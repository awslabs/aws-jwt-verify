--- conflicted
+++ resolved
@@ -73,8 +73,6 @@
     const statement = () =>
       assertStringArraysOverlap("Test", [123 as any], ["two"], CustomError);
     expect(statement).toThrow(CustomError);
-<<<<<<< HEAD
-=======
     expect(statement).toThrow(
       "Test includes elements that are not of type string"
     );
@@ -84,7 +82,6 @@
     const statement = () =>
       assertStringArraysOverlap("Test", [123 as any], ["two"]);
     expect(statement).toThrow(FailedAssertionError);
->>>>>>> 1c240efd
     expect(statement).toThrow(
       "Test includes elements that are not of type string"
     );
